--- conflicted
+++ resolved
@@ -78,11 +78,7 @@
                       , tasty
                       , tasty-quickcheck
 
-<<<<<<< HEAD
-  ghc-options:          -threaded -O2
-=======
   ghc-options:          -threaded -rtsopts -with-rtsopts=-N
->>>>>>> 1b4ac7bc
 
 benchmark bench-crypto
   import:               base, project-config
