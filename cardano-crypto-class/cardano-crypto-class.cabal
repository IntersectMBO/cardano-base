cabal-version:      2.2
name:               cardano-crypto-class
version:            2.1.1.0
synopsis:
  Type classes abstracting over cryptography primitives for Cardano

description:
  Type classes abstracting over cryptography primitives for Cardano

license:            Apache-2.0
license-files:
  LICENSE
  NOTICE

author:             IOHK
maintainer:         operations@iohk.io
copyright:          2019-2021 IOHK
category:           Currency
build-type:         Simple
extra-source-files: README.md
                    CHANGELOG.md
extra-source-files:  cbits/blst.h
                  ,  cbits/blst_aux.h

flag secp256k1-support
    description: Enable support for functions from libsecp256k1. Requires
                 a recent libsecp256k1 with support for Schnorr signatures.
    default: True
    manual: True

common base                         { build-depends: base >= 4.14 && < 4.17 }

common project-config
  default-language: Haskell2010
  ghc-options:
    -Wall -Wcompat -Wincomplete-record-updates
    -Wincomplete-uni-patterns -Wpartial-fields -Wredundant-constraints
    -Wunused-packages

library
  import:            base, project-config
  hs-source-dirs:    src
  exposed-modules:
    Cardano.Crypto.DSIGN
    Cardano.Crypto.DSIGN.Class
    Cardano.Crypto.DSIGN.Ed25519
    Cardano.Crypto.DSIGN.Ed448
    Cardano.Crypto.DSIGN.Mock
    Cardano.Crypto.DSIGN.NeverUsed
    Cardano.Crypto.EllipticCurve.BLS12_381
    Cardano.Crypto.EllipticCurve.BLS12_381.Internal
    Cardano.Crypto.Hash
    Cardano.Crypto.Hash.Blake2b
    Cardano.Crypto.Hash.Class
    Cardano.Crypto.Hash.Keccak256
    Cardano.Crypto.Hash.NeverUsed
    Cardano.Crypto.Hash.SHA256
    Cardano.Crypto.Hash.SHA3_256
    Cardano.Crypto.Hash.Short
    Cardano.Crypto.Init
    Cardano.Crypto.KES
    Cardano.Crypto.KES.Class
    Cardano.Crypto.KES.CompactSingle
    Cardano.Crypto.KES.CompactSum
    Cardano.Crypto.KES.Mock
    Cardano.Crypto.KES.NeverUsed
    Cardano.Crypto.KES.Simple
    Cardano.Crypto.KES.Single
    Cardano.Crypto.KES.Sum
    Cardano.Crypto.Libsodium
    Cardano.Crypto.Libsodium.C
    Cardano.Crypto.Libsodium.Constants
    Cardano.Crypto.Libsodium.Hash
    Cardano.Crypto.Libsodium.Init
    Cardano.Crypto.Libsodium.Memory
    Cardano.Crypto.Libsodium.Memory.Internal
    Cardano.Crypto.Libsodium.MLockedBytes
    Cardano.Crypto.Libsodium.MLockedBytes.Internal
    Cardano.Crypto.Libsodium.UnsafeC
    Cardano.Crypto.PinnedSizedBytes
    Cardano.Crypto.Seed
    Cardano.Crypto.Util
    Cardano.Crypto.VRF
    Cardano.Crypto.VRF.Class
    Cardano.Crypto.VRF.Mock
    Cardano.Crypto.VRF.NeverUsed
    Cardano.Crypto.VRF.Simple
    Cardano.Foreign

  other-modules:
    Cardano.Crypto.PackedBytes

  build-depends:
    , aeson
    , base
    , base16-bytestring  >=1
<<<<<<< HEAD
    , bytestring >= 0.11
    , cardano-binary
=======
    , bytestring
    , cardano-binary >= 1.6
>>>>>>> f954aec4
    , cardano-strict-containers
    , cryptonite
    , deepseq
    , heapwords
    , memory
    , nothunks
    , primitive
    , serialise
    , template-haskell
    , th-compat
    , text
    , transformers
    , vector < 0.13

  if impl(ghc < 9.0.0)
    build-depends:
      integer-gmp

  pkgconfig-depends: libsodium -any

  if flag(secp256k1-support)
    exposed-modules:
      Cardano.Crypto.DSIGN.EcdsaSecp256k1
      Cardano.Crypto.DSIGN.SchnorrSecp256k1
      Cardano.Crypto.SECP256K1.Constants
      Cardano.Crypto.SECP256K1.C
    pkgconfig-depends: libsecp256k1 -any
    cpp-options: -DSECP256K1_ENABLED

  extra-libraries: blst
  c-sources: cbits/blst_util.c

test-suite test-memory-example
  import:         base, project-config
  -- Temporarily removing this as it is breaking the CI, and
  -- we don't see the benefit. Will circle back to this to decide
  -- whether to modify or completely remove.
  buildable:      False
  type:           exitcode-stdio-1.0
  hs-source-dirs: memory-example
  main-is:        Main.hs
  build-depends:
    , base
    , bytestring
    , cardano-crypto-class

  if (os(linux) || os(osx))
    build-depends: unix<|MERGE_RESOLUTION|>--- conflicted
+++ resolved
@@ -94,13 +94,8 @@
     , aeson
     , base
     , base16-bytestring  >=1
-<<<<<<< HEAD
     , bytestring >= 0.11
-    , cardano-binary
-=======
-    , bytestring
     , cardano-binary >= 1.6
->>>>>>> f954aec4
     , cardano-strict-containers
     , cryptonite
     , deepseq
